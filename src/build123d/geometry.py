"""
build123d geometry

name: geometry.py
by:   Gumyr
date: March 2nd, 2023

desc:
    This python module contains geometric objects used by the topology.py
    module to form the build123d direct api.

license:

    Copyright 2023 Gumyr

    Licensed under the Apache License, Version 2.0 (the "License");
    you may not use this file except in compliance with the License.
    You may obtain a copy of the License at

        http://www.apache.org/licenses/LICENSE-2.0

    Unless required by applicable law or agreed to in writing, software
    distributed under the License is distributed on an "AS IS" BASIS,
    WITHOUT WARRANTIES OR CONDITIONS OF ANY KIND, either express or implied.
    See the License for the specific language governing permissions and
    limitations under the License.

"""
from __future__ import annotations

# pylint has trouble with the OCP imports
# pylint: disable=no-name-in-module, import-error
# other pylint warning to temp remove:
#   too-many-arguments, too-many-locals, too-many-public-methods,
#   too-many-statements, too-many-instance-attributes, too-many-branches
import copy
import logging
from math import degrees, pi, radians
from typing import Any, Iterable, List, Optional, Sequence, Tuple, Union, overload

from OCP.Bnd import Bnd_Box, Bnd_OBB
from OCP.BRep import BRep_Tool
from OCP.BRepBndLib import BRepBndLib
from OCP.BRepBuilderAPI import BRepBuilderAPI_MakeFace
from OCP.BRepGProp import BRepGProp, BRepGProp_Face  # used for mass calculation
from OCP.BRepMesh import BRepMesh_IncrementalMesh
from OCP.BRepTools import BRepTools
from OCP.Geom import Geom_Line, Geom_Plane
from OCP.GeomAPI import GeomAPI_ProjectPointOnSurf, GeomAPI_IntCS
from OCP.gp import (
    gp_Ax1,
    gp_Ax2,
    gp_Ax3,
    gp_Dir,
    gp_EulerSequence,
    gp_GTrsf,
    gp_Lin,
    gp_Pln,
    gp_Pnt,
    gp_Quaternion,
    gp_Trsf,
    gp_Vec,
    gp_XYZ,
)

# properties used to store mass calculation result
from OCP.GProp import GProp_GProps
from OCP.Quantity import Quantity_ColorRGBA
from OCP.TopLoc import TopLoc_Location
from OCP.TopoDS import TopoDS_Face, TopoDS_Shape

# Create a build123d logger to distinguish these logs from application logs.
# If the user doesn't configure logging, all build123d logs will be discarded.
logging.getLogger("build123d").addHandler(logging.NullHandler())
logger = logging.getLogger("build123d")

TOLERANCE = 1e-6
TOL = 1e-2
DEG2RAD = pi / 180.0
RAD2DEG = 180 / pi


class Vector:
    """Create a 3-dimensional vector

    Args:
        x (float): x component
        y (float): y component
        z (float): z component
        vec (Union[Vector, Sequence(float), gp_Vec, gp_Pnt, gp_Dir, gp_XYZ]): vector representations

    Note that if no z value is provided it's assumed to be zero. If no values are provided
    the returned Vector has the value of 0, 0, 0.

    Attributes:
        wrapped (gp_Vec): the OCP vector object

    """

    _wrapped: gp_Vec
    _dim = 0

    @overload
    def __init__(self, x: float, y: float, z: float):  # pragma: no cover
        ...

    @overload
    def __init__(self, x: float, y: float):  # pragma: no cover
        ...

    @overload
    def __init__(self, vec: Vector):  # pragma: no cover
        ...

    @overload
    def __init__(self, vec: Sequence[float]):  # pragma: no cover
        ...

    @overload
    def __init__(self, vec: Union[gp_Vec, gp_Pnt, gp_Dir, gp_XYZ]):  # pragma: no cover
        ...

    @overload
    def __init__(self):  # pragma: no cover
        ...

    def __init__(self, *args):
        self.vector_index = 0
        if len(args) == 3:
            f_v = gp_Vec(*args)
        elif len(args) == 2:
            f_v = gp_Vec(*args, 0)
        elif len(args) == 1:
            if isinstance(args[0], Vector):
                f_v = gp_Vec(args[0].wrapped.XYZ())
            elif isinstance(args[0], (tuple, list)):
                arg = args[0]
                if len(arg) == 3:
                    f_v = gp_Vec(*arg)
                elif len(arg) == 2:
                    f_v = gp_Vec(*arg, 0)
            elif isinstance(args[0], (gp_Vec, gp_Pnt, gp_Dir)):
                f_v = gp_Vec(args[0].XYZ())
            elif isinstance(args[0], gp_XYZ):
                f_v = gp_Vec(args[0])
            else:
                raise TypeError("Expected three floats, OCC gp_, or 3-tuple")
        elif len(args) == 0:
            f_v = gp_Vec(0, 0, 0)
        else:
            raise TypeError("Expected three floats, OCC gp_, or 3-tuple")

        self._wrapped = f_v

    def __iter__(self):
        """Initialize to beginning"""
        self.vector_index = 0
        return self

    def __next__(self):
        """return the next value"""
        if self.vector_index == 0:
            self.vector_index += 1
            value = self.X
        elif self.vector_index == 1:
            self.vector_index += 1
            value = self.Y
        elif self.vector_index == 2:
            self.vector_index += 1
            value = self.Z
        else:
            raise StopIteration
        return value

    @property
    def X(self) -> float:
        """Get x value"""
        return self.wrapped.X()

    @X.setter
    def X(self, value: float) -> None:
        """Set x value"""
        self.wrapped.SetX(value)

    @property
    def Y(self) -> float:
        """Get y value"""
        return self.wrapped.Y()

    @Y.setter
    def Y(self, value: float) -> None:
        """Set y value"""
        self.wrapped.SetY(value)

    @property
    def Z(self) -> float:
        """Get z value"""
        return self.wrapped.Z()

    @Z.setter
    def Z(self, value: float) -> None:
        """Set z value"""
        self.wrapped.SetZ(value)

    @property
    def wrapped(self) -> gp_Vec:
        """OCCT object"""
        return self._wrapped

    def to_tuple(self) -> tuple[float, float, float]:
        """Return tuple equivalent"""
        return (self.X, self.Y, self.Z)

    @property
    def length(self) -> float:
        """Vector length"""
        return self.wrapped.Magnitude()

    def cross(self, vec: Vector) -> Vector:
        """Mathematical cross function"""
        return Vector(self.wrapped.Crossed(vec.wrapped))

    def dot(self, vec: Vector) -> float:
        """Mathematical dot function"""
        return self.wrapped.Dot(vec.wrapped)

    def sub(self, vec: VectorLike) -> Vector:
        """Mathematical subtraction function"""
        if isinstance(vec, Vector):
            result = Vector(self.wrapped.Subtracted(vec.wrapped))
        elif isinstance(vec, tuple):
            result = Vector(self.wrapped.Subtracted(Vector(vec).wrapped))
        else:
            raise ValueError("Only Vectors or tuples can be subtracted from Vectors")

        return result

    def __sub__(self, vec: Vector) -> Vector:
        """Mathematical subtraction operator -"""
        return self.sub(vec)

    def add(self, vec: VectorLike) -> Vector:
        """Mathematical addition function"""
        if isinstance(vec, Vector):
            result = Vector(self.wrapped.Added(vec.wrapped))
        elif isinstance(vec, tuple):
            result = Vector(self.wrapped.Added(Vector(vec).wrapped))
        else:
            raise ValueError("Only Vectors or tuples can be added to Vectors")

        return result

    def __add__(self, vec: Vector) -> Vector:
        """Mathematical addition operator +"""
        return self.add(vec)

    def __radd__(self, vec: Vector) -> Vector:
        """Mathematical reverse addition operator +"""
        vec = Vector(0, 0, 0) if vec == 0 else vec  # sum starts with 0
        return self.add(vec)

    def multiply(self, scale: float) -> Vector:
        """Mathematical multiply function"""
        return Vector(self.wrapped.Multiplied(scale))

    def __mul__(self, scale: float) -> Vector:
        """Mathematical multiply operator *"""
        return self.multiply(scale)

    def __truediv__(self, denom: float) -> Vector:
        """Mathematical division operator /"""
        return self.multiply(1.0 / denom)

    def __rmul__(self, scale: float) -> Vector:
        """Mathematical multiply operator *"""
        return self.multiply(scale)

    def normalized(self) -> Vector:
        """Scale to length of 1"""
        return Vector(self.wrapped.Normalized())

    def reverse(self) -> Vector:
        """Return a vector with the same magnitude but pointing in the opposite direction"""
        return self * -1.0

    def center(self) -> Vector:
        """center

        Returns:
          The center of myself is myself.
          Provided so that vectors, vertices, and other shapes all support a
          common interface, when center() is requested for all objects on the
          stack.

        """
        return self

    def get_angle(self, vec: Vector) -> float:
        """Unsigned angle between vectors"""
        return self.wrapped.Angle(vec.wrapped) * RAD2DEG

    def get_signed_angle(self, vec: Vector, normal: Vector = None) -> float:
        """Signed Angle Between Vectors

        Return the signed angle in degrees between two vectors with the given normal
        based on this math: angle = atan2((Va × Vb) ⋅ Vn, Va ⋅ Vb)

        Args:
            v (Vector): Second Vector
            normal (Vector, optional): normal direction. Defaults to None.

        Returns:
            float: Angle between vectors
        """
        if normal is None:
            gp_normal = gp_Vec(0, 0, -1)
        else:
            gp_normal = normal.wrapped
        return self.wrapped.AngleWithRef(vec.wrapped, gp_normal) * RAD2DEG

    def project_to_line(self, line: Vector) -> Vector:
        """Returns a new vector equal to the projection of this Vector onto the line
        represented by Vector <line>

        Args:
            line (Vector): project to this line

        Returns:
            Vector: Returns the projected vector.

        """
        line_length = line.length

        return line * (self.dot(line) / (line_length * line_length))

    def distance_to_plane(self, plane: Plane) -> float:
        """Minimum unsigned distance between vector and plane"""
        return plane.wrapped.Distance(self.to_pnt())

    def signed_distance_from_plane(self, plane: Plane) -> float:
        """Signed distance from plane to point vector."""
        return (self - plane.origin).dot(plane.z_dir)

    def project_to_plane(self, plane: Plane) -> Vector:
        """Vector is projected onto the plane provided as input.

        Args:
          args: Plane object

        Returns the projected vector.
          plane: Plane:

        Returns:

        """
        base = plane.origin
        normal = plane.z_dir

        return self - normal * (((self - base).dot(normal)) / normal.length**2)

    def __neg__(self) -> Vector:
        """Flip direction of vector opertor -"""
        return self * -1

    def __abs__(self) -> float:
        """Vector length operator abs()"""
        return self.length

    def __repr__(self) -> str:
        """Display vector"""
        return "Vector: " + str((self.X, self.Y, self.Z))

    def __str__(self) -> str:
        """Display vector"""
        return "Vector: " + str((self.X, self.Y, self.Z))

    def __eq__(self, other: Vector) -> bool:  # type: ignore[override]
        """Vectors equal operator =="""
        return self.wrapped.IsEqual(other.wrapped, 0.00001, 0.00001)

    def __hash__(self) -> int:
        """Hash of Vector"""
        return hash(self.X) + hash(self.Y) + hash(self.Z)

    def __copy__(self) -> Vector:
        """Return copy of self"""
        return Vector(self.X, self.Y, self.Z)

    def __deepcopy__(self, _memo) -> Vector:
        """Return deepcopy of self"""
        return Vector(self.X, self.Y, self.Z)

    def to_pnt(self) -> gp_Pnt:
        """Convert to OCCT gp_Pnt object"""
        return gp_Pnt(self.wrapped.XYZ())

    def to_dir(self) -> gp_Dir:
        """Convert to OCCT gp_Dir object"""
        return gp_Dir(self.wrapped.XYZ())

    def transform(self, affine_transform: Matrix) -> Vector:
        """Apply affine transformation"""
        # to gp_Pnt to obey cq transformation convention (in OCP.vectors do not translate)
        pnt = self.to_pnt()
        pnt_t = pnt.Transformed(affine_transform.wrapped.Trsf())

        return Vector(gp_Vec(pnt_t.XYZ()))

    def rotate(self, axis: Axis, angle: float) -> Vector:
        """Rotate about axis

        Rotate about the given Axis by an angle in degrees

        Args:
            axis (Axis): Axis of rotation
            angle (float): angle in degrees

        Returns:
            Vector: rotated vector
        """
        return Vector(self.wrapped.Rotated(axis.wrapped, pi * angle / 180))


#:TypeVar("VectorLike"): Tuple of float or Vector defining a position in space
VectorLike = Union[Vector, tuple[float, float], tuple[float, float, float]]

class Axis_meta(type):
    
    @property
    def X(cls) -> Axis:
        """X Axis"""
        return Axis((0, 0, 0), (1, 0, 0))

    @property
    def Y(cls) -> Axis:
        """Y Axis"""
        return Axis((0, 0, 0), (0, 1, 0))

    @property
    def Z(cls) -> Axis:
        """Z Axis"""
        return Axis((0, 0, 0), (0, 0, 1))

class Axis(metaclass=Axis_meta):
    """Axis

    Axis defined by point and direction

    Args:
        origin (VectorLike): start point
        direction (VectorLike): direction
        edge (Edge): origin & direction defined by start of edge

    Attributes:
        position (Vector): the global position of the axis origin
        direction (Vector): the normalized direction vector
        wrapped (gp_Ax1): the OCP axis object
    """

<<<<<<< HEAD
    _dim = 1

    @classmethod
    @property
    def X(cls) -> Axis:
        """X Axis"""
        return Axis((0, 0, 0), (1, 0, 0))

    @classmethod
    @property
    def Y(cls) -> Axis:
        """Y Axis"""
        return Axis((0, 0, 0), (0, 1, 0))

    @classmethod
    @property
    def Z(cls) -> Axis:
        """Z Axis"""
        return Axis((0, 0, 0), (0, 0, 1))

=======
>>>>>>> 41df9eac
    @property
    def location(self) -> Location:
        """Return self as Location"""
        return Location(Plane(origin=self.position, z_dir=self.direction))

    @overload
    def __init__(self, origin: VectorLike, direction: VectorLike):  # pragma: no cover
        """Axis: point and direction"""

    @overload
    def __init__(self, edge: "Edge"):  # pragma: no cover
        """Axis: start of Edge"""

    def __init__(self, *args, **kwargs):
        origin = None
        direction = None
        if len(args) == 1:
            if type(args[0]).__name__ == "Edge":
                origin = args[0].position_at(0)
                direction = args[0].tangent_at(0)
            else:
                origin = args[0]
        if len(args) == 2:
            origin = args[0]
            direction = args[1]

        if "origin" in kwargs:
            origin = kwargs["origin"]
        if "direction" in kwargs:
            direction = kwargs["direction"]
        if "edge" in kwargs and type(kwargs["edge"]).__name__ == "Edge":
            origin = kwargs["edge"].position_at(0)
            direction = kwargs["edge"].tangent_at(0)

        try:
            origin = Vector(origin)
            direction = Vector(direction)
        except TypeError as exc:
            raise ValueError("Invalid Axis parameters") from exc

        self.wrapped = gp_Ax1(
            Vector(origin).to_pnt(), gp_Dir(*Vector(direction).normalized().to_tuple())
        )
        self.position = Vector(
            self.wrapped.Location().X(),
            self.wrapped.Location().Y(),
            self.wrapped.Location().Z(),
        )
        self.direction = Vector(
            self.wrapped.Direction().X(),
            self.wrapped.Direction().Y(),
            self.wrapped.Direction().Z(),
        )

    @classmethod
    def from_occt(cls, axis: gp_Ax1) -> Axis:
        """Create an Axis instance from the occt object"""
        position = (
            axis.Location().X(),
            axis.Location().Y(),
            axis.Location().Z(),
        )
        direction = (
            axis.Direction().X(),
            axis.Direction().Y(),
            axis.Direction().Z(),
        )
        return Axis(position, direction)

    def __copy__(self) -> Axis:
        """Return copy of self"""
        return Axis(self.position, self.direction)

    def __deepcopy__(self, _memo) -> Axis:
        """Return deepcopy of self"""
        return Axis(self.position, self.direction)

    def __repr__(self) -> str:
        """Display self"""
        return f"({self.position.to_tuple()},{self.direction.to_tuple()})"

    def __str__(self) -> str:
        """Display self"""
        return f"Axis: ({self.position.to_tuple()},{self.direction.to_tuple()})"

    def located(self, new_location: Location):
        """relocates self to a new location possibly changing position and direction"""
        new_gp_ax1 = self.wrapped.Transformed(new_location.wrapped.Transformation())
        return Axis.from_occt(new_gp_ax1)

    def to_plane(self) -> Plane:
        """Return self as Plane"""
        return Plane(origin=self.position, z_dir=self.direction)

    def is_coaxial(
        self,
        other: Axis,
        angular_tolerance: float = 1e-5,
        linear_tolerance: float = 1e-5,
    ) -> bool:
        """are axes coaxial

        True if the angle between self and other is lower or equal to angular_tolerance and
        the distance between self and other is lower or equal to linear_tolerance.

        Args:
            other (Axis): axis to compare to
            angular_tolerance (float, optional): max angular deviation. Defaults to 1e-5.
            linear_tolerance (float, optional): max linear deviation. Defaults to 1e-5.

        Returns:
            bool: axes are coaxial
        """
        return self.wrapped.IsCoaxial(
            other.wrapped, angular_tolerance * (pi / 180), linear_tolerance
        )

    def is_normal(self, other: Axis, angular_tolerance: float = 1e-5) -> bool:
        """are axes normal

        Returns True if the direction of this and another axis are normal to each other. That is,
        if the angle between the two axes is equal to 90° within the angular_tolerance.

        Args:
            other (Axis): axis to compare to
            angular_tolerance (float, optional): max angular deviation. Defaults to 1e-5.

        Returns:
            bool: axes are normal
        """
        return self.wrapped.IsNormal(other.wrapped, angular_tolerance * (pi / 180))

    def is_opposite(self, other: Axis, angular_tolerance: float = 1e-5) -> bool:
        """are axes opposite

        Returns True if the direction of this and another axis are parallel with
        opposite orientation. That is, if the angle between the two axes is equal
        to 180° within the angular_tolerance.

        Args:
            other (Axis): axis to compare to
            angular_tolerance (float, optional): max angular deviation. Defaults to 1e-5.

        Returns:
            bool: axes are opposite
        """
        return self.wrapped.IsOpposite(other.wrapped, angular_tolerance * (pi / 180))

    def is_parallel(self, other: Axis, angular_tolerance: float = 1e-5) -> bool:
        """are axes parallel

        Returns True if the direction of this and another axis are parallel with same
        orientation or opposite orientation. That is, if the angle between the two axes is
        equal to 0° or 180° within the angular_tolerance.

        Args:
            other (Axis): axis to compare to
            angular_tolerance (float, optional): max angular deviation. Defaults to 1e-5.

        Returns:
            bool: axes are parallel
        """
        return self.wrapped.IsParallel(other.wrapped, angular_tolerance * (pi / 180))

    def angle_between(self, other: Axis) -> float:
        """calculate angle between axes

        Computes the angular value, in degrees, between the direction of self and other
        between 0° and 360°.

        Args:
            other (Axis): axis to compare to

        Returns:
            float: angle between axes
        """
        return self.wrapped.Angle(other.wrapped) * RAD2DEG

    def reverse(self) -> Axis:
        """Return a copy of self with the direction reversed"""
        return Axis.from_occt(self.wrapped.Reversed())

    def __neg__(self) -> Axis:
        """Flip direction operator -"""
        return self.reverse()


class BoundBox:
    """A BoundingBox for a Shape

    Attributes:
        min (Vector): the position of the bbox corner with minimal values
        max (Vector): the position of the bbox corner with maximal values
        size (Vector): the size of the box in each dimension
        wrapped (Bnd_Box): the OCP bounding box object
    """

    def __init__(self, bounding_box: Bnd_Box) -> None:
        self.wrapped: Bnd_Box = bounding_box
        x_min, y_min, z_min, x_max, y_max, z_max = bounding_box.Get()
        self.min = Vector(x_min, y_min, z_min)
        self.max = Vector(x_max, y_max, z_max)
        self.size = Vector(x_max - x_min, y_max - y_min, z_max - z_min)

    @property
    def diagonal(self) -> float:
        """body diagonal length (i.e. object maximum size)"""
        return self.wrapped.SquareExtent() ** 0.5

    def __repr__(self):
        """Display bounding box parameters"""
        return (
            f"bbox: {self.min.X} <= x <= {self.max.X}, {self.min.Y} <= y <= {self.max.Y}, "
            f"{self.min.Z} <= z <= {self.max.Z}"
        )

    def center(self) -> Vector:
        """Return center of the bounding box"""
        return (self.min + self.max) / 2

    def add(
        self,
        obj: Union[tuple[float, float, float], Vector, BoundBox],
        tol: float = None,
    ) -> BoundBox:
        """Returns a modified (expanded) bounding box

        obj can be one of several things:
            1. a 3-tuple corresponding to x,y, and z amounts to add
            2. a vector, containing the x,y,z values to add
            3. another bounding box, where a new box will be created that
               encloses both.

        This bounding box is not changed.

        Args:
          obj: Union[tuple[float:
          float:
          float]:
          Vector:
          BoundBox]:
          tol: float:  (Default value = None)

        Returns:

        """

        tol = TOL if tol is None else tol  # tol = TOL (by default)

        tmp = Bnd_Box()
        tmp.SetGap(tol)
        tmp.Add(self.wrapped)

        if isinstance(obj, tuple):
            tmp.Update(*obj)
        elif isinstance(obj, Vector):
            tmp.Update(*obj.to_tuple())
        elif isinstance(obj, BoundBox):
            tmp.Add(obj.wrapped)

        return BoundBox(tmp)

    @staticmethod
    def find_outside_box_2d(bb1: BoundBox, bb2: BoundBox) -> Optional[BoundBox]:
        """Compares bounding boxes

        Compares bounding boxes. Returns none if neither is inside the other.
        Returns the outer one if either is outside the other.

        BoundBox.is_inside works in 3d, but this is a 2d bounding box, so it
        doesn't work correctly plus, there was all kinds of rounding error in
        the built-in implementation i do not understand.

        Args:
          bb1: BoundBox:
          bb2: BoundBox:

        Returns:

        """

        if (
            bb1.min.X < bb2.min.X
            and bb1.max.X > bb2.max.X
            and bb1.min.Y < bb2.min.Y
            and bb1.max.Y > bb2.max.Y
        ):
            result = bb1
        elif (
            bb2.min.X < bb1.min.X
            and bb2.max.X > bb1.max.X
            and bb2.min.Y < bb1.min.Y
            and bb2.max.Y > bb1.max.Y
        ):
            result = bb2
        else:
            result = None
        return result

    @classmethod
    def _from_topo_ds(
        cls,
        shape: TopoDS_Shape,
        tolerance: float = None,
        optimal: bool = True,
        oriented: bool = False,
    ) -> BoundBox:
        """Constructs a bounding box from a TopoDS_Shape

        Args:
            shape: TopoDS_Shape:
            tolerance: float:  (Default value = None)
            optimal: bool:  This algorithm builds precise bounding box (Default value = True)

        Returns:

        """
        BRepTools.Clean_s(shape)  # Remove mesh which may impact bbox

        tolerance = TOL if tolerance is None else tolerance  # tol = TOL (by default)
        bbox = Bnd_Box()
        bbox_obb = Bnd_OBB()

        if optimal:
            # this is 'exact' but expensive
            if oriented:
                BRepBndLib.AddOBB_s(shape, bbox_obb, False, True, False)
            else:
                BRepBndLib.AddOptimal_s(shape, bbox)
        else:
            mesh = BRepMesh_IncrementalMesh(shape, tolerance, True)
            mesh.Perform()
            # this is adds +margin but is faster
            if oriented:
                BRepBndLib.AddOBB_s(shape, bbox_obb)
            else:
                BRepBndLib.Add_s(shape, bbox, True)

        return cls(bbox_obb) if oriented else cls(bbox)

    def is_inside(self, second_box: BoundBox) -> bool:
        """Is the provided bounding box inside this one?

        Args:
          b2: BoundBox:

        Returns:

        """
        return not (
            second_box.min.X > self.min.X
            and second_box.min.Y > self.min.Y
            and second_box.min.Z > self.min.Z
            and second_box.max.X < self.max.X
            and second_box.max.Y < self.max.Y
            and second_box.max.Z < self.max.Z
        )


class Color:
    """
    Color object based on OCCT Quantity_ColorRGBA.

    Attributes:
        wrapped (Quantity_ColorRGBA): the OCP color object
    """

    @overload
    def __init__(self, name: str, alpha: float = 1.0):
        """Color from name

        `OCCT Color Names
            <https://dev.opencascade.org/doc/refman/html/_quantity___name_of_color_8hxx.html>`_

        Args:
            name (str): color, e.g. "blue"
        """

    @overload
    def __init__(self, red: float, green: float, blue: float, alpha: float = 1.0):
        """Color from RGBA and Alpha values

        Args:
            red (float): 0.0 <= red <= 1.0
            green (float): 0.0 <= green <= 1.0
            blue (float): 0.0 <= blue <= 1.0
            alpha (float, optional): 0.0 <= alpha <= 1.0. Defaults to 0.0.
        """

    def __init__(self, *args, **kwargs):
        red, green, blue, alpha, name = 1.0, 1.0, 1.0, 1.0, None
        if len(args) >= 1:
            if isinstance(args[0], str):
                name = args[0]
            else:
                red = args[0]
        if len(args) >= 2:
            if name:
                alpha = args[1]
            else:
                green = args[1]
        if len(args) >= 3:
            blue = args[2]
        if len(args) == 4:
            alpha = args[3]
        if "red" in kwargs:
            red = kwargs["red"]
        if "green" in kwargs:
            green = kwargs["green"]
        if "blue" in kwargs:
            blue = kwargs["blue"]
        if "alpha" in kwargs:
            alpha = kwargs["alpha"]

        if name:
            self.wrapped = Quantity_ColorRGBA()
            exists = Quantity_ColorRGBA.ColorFromName_s(args[0], self.wrapped)
            if not exists:
                raise ValueError(f"Unknown color name: {name}")
            self.wrapped.SetAlpha(alpha)
        else:
            self.wrapped = Quantity_ColorRGBA(red, green, blue, alpha)

    def to_tuple(self) -> Tuple[float, float, float, float]:
        """
        Convert Color to RGB tuple.
        """
        alpha = self.wrapped.Alpha()
        rgb = self.wrapped.GetRGB()

        return (rgb.Red(), rgb.Green(), rgb.Blue(), alpha)

    def __copy__(self) -> Color:
        """Return copy of self"""
        return Color(*self.to_tuple())

    def __deepcopy__(self, _memo) -> Color:
        """Return deepcopy of self"""
        return Color(*self.to_tuple())

    def __str__(self) -> str:
        """Generate string"""
        return f"Color: {str(self.to_tuple())}"


class Location:
    """Location in 3D space. Depending on usage can be absolute or relative.

    This class wraps the TopLoc_Location class from OCCT. It can be used to move Shape
    objects in both relative and absolute manner. It is the preferred type to locate objects
    in CQ.

    Attributes:
        wrapped (TopLoc_Location): the OCP location object

    """

    @property
    def position(self) -> Vector:
        """Extract Position component of self

        Returns:
          Vector: Position part of Location

        """
        return Vector(self.to_tuple()[0])

    @position.setter
    def position(self, value: VectorLike):
        """Set the position component of this Location

        Args:
            value (VectorLike): New position
        """
        trsf_position = gp_Trsf()
        trsf_position.SetTranslationPart(Vector(value).wrapped)
        trsf_orientation = gp_Trsf()
        trsf_orientation.SetRotation(self.wrapped.Transformation().GetRotation())
        self.wrapped = TopLoc_Location(trsf_position * trsf_orientation)

    @property
    def orientation(self) -> Vector:
        """Extract orientation/rotation component of self

        Returns:
          Vector: orientation part of Location

        """
        return Vector(self.to_tuple()[1])

    @orientation.setter
    def orientation(self, rotation: VectorLike):
        """Set the orientation component of this Location

        Args:
            rotation (VectorLike): Intrinsic XYZ angles in degrees
        """
        position_xyz = self.wrapped.Transformation().TranslationPart()
        trsf_position = gp_Trsf()
        trsf_position.SetTranslationPart(
            gp_Vec(position_xyz.X(), position_xyz.Y(), position_xyz.Z())
        )
        rotation = [radians(a) for a in rotation]
        quaternion = gp_Quaternion()
        quaternion.SetEulerAngles(gp_EulerSequence.gp_Intrinsic_XYZ, *rotation)
        trsf_orientation = gp_Trsf()
        trsf_orientation.SetRotation(quaternion)
        self.wrapped = TopLoc_Location(trsf_position * trsf_orientation)

    @property
    def x_axis(self) -> Axis:
        """Default X axis when used as a plane"""
        plane = Plane(self)
        return Axis(plane.origin, plane.x_dir)

    @property
    def y_axis(self) -> Axis:
        """Default Y axis when used as a plane"""
        plane = Plane(self)
        return Axis(plane.origin, plane.y_dir)

    @property
    def z_axis(self) -> Axis:
        """Default Z axis when used as a plane"""
        plane = Plane(self)
        return Axis(plane.origin, plane.z_dir)

    @overload
    def __init__(self):  # pragma: no cover
        """Empty location with not rotation or translation with respect to the original location."""

    @overload
    def __init__(self, location: Location):  # pragma: no cover
        """Location with another given location."""

    @overload
    def __init__(self, translation: VectorLike, angle: float = 0):  # pragma: no cover
        """Location with translation with respect to the original location.
        If angle != 0 then the location includes a rotation around z-axis by angle"""

    @overload
    def __init__(
        self, translation: VectorLike, rotation: RotationLike = None
    ):  # pragma: no cover
        """Location with translation with respect to the original location.
        If rotation is not None then the location includes the rotation (see also Rotation class)
        """

    @overload
    def __init__(self, plane: Plane):  # pragma: no cover
        """Location corresponding to the location of the Plane."""

    @overload
    def __init__(self, plane: Plane, plane_offset: VectorLike):  # pragma: no cover
        """Location corresponding to the angular location of the Plane with
        translation plane_offset."""

    @overload
    def __init__(self, top_loc: TopLoc_Location):  # pragma: no cover
        """Location wrapping the low-level TopLoc_Location object t"""

    @overload
    def __init__(self, gp_trsf: gp_Trsf):  # pragma: no cover
        """Location wrapping the low-level gp_Trsf object t"""

    @overload
    def __init__(
        self, translation: VectorLike, axis: VectorLike, angle: float
    ):  # pragma: no cover
        """Location with translation t and rotation around axis by angle
        with respect to the original location."""

    def __init__(self, *args):
        transform = gp_Trsf()

        if len(args) == 0:
            pass

        elif len(args) == 1:
            translation = args[0]

            if isinstance(translation, (Vector, tuple)):
                transform.SetTranslationPart(Vector(translation).wrapped)
            elif isinstance(translation, Plane):
                coordinate_system = gp_Ax3(
                    translation._origin.to_pnt(),
                    translation.z_dir.to_dir(),
                    translation.x_dir.to_dir(),
                )
                transform.SetTransformation(coordinate_system)
                transform.Invert()
            elif isinstance(args[0], Location):
                self.wrapped = translation.wrapped
                return
            elif isinstance(translation, TopLoc_Location):
                self.wrapped = translation
                return
            elif isinstance(translation, gp_Trsf):
                transform = translation
            else:
                raise TypeError("Unexpected parameters")

        elif len(args) == 2:
            if isinstance(args[0], (Vector, tuple)):
                if isinstance(args[1], (Vector, tuple)):
                    rotation = [radians(a) for a in args[1]]
                    quaternion = gp_Quaternion()
                    quaternion.SetEulerAngles(
                        gp_EulerSequence.gp_Intrinsic_XYZ, *rotation
                    )
                    transform.SetRotation(quaternion)
                elif isinstance(args[0], (Vector, tuple)) and isinstance(
                    args[1], (int, float)
                ):
                    angle = radians(args[1])
                    quaternion = gp_Quaternion()
                    quaternion.SetEulerAngles(
                        gp_EulerSequence.gp_Intrinsic_XYZ, 0, 0, angle
                    )
                    transform.SetRotation(quaternion)

                # set translation part after setting rotation (if exists)
                transform.SetTranslationPart(Vector(args[0]).wrapped)
            else:
                translation, origin = args
                coordinate_system = gp_Ax3(
                    Vector(origin).to_pnt(),
                    translation.z_dir.to_dir(),
                    translation.x_dir.to_dir(),
                )
                transform.SetTransformation(coordinate_system)
                transform.Invert()
        else:
            translation, axis, angle = args
            transform.SetRotation(
                gp_Ax1(Vector().to_pnt(), Vector(axis).to_dir()), angle * pi / 180.0
            )
            transform.SetTranslationPart(Vector(translation).wrapped)

        self.wrapped = TopLoc_Location(transform)

    def inverse(self) -> Location:
        """Inverted location"""
        return Location(self.wrapped.Inverted())

    def __copy__(self) -> Location:
        """Lib/copy.py shallow copy"""
        return Location(self.wrapped.Transformation())

    def __deepcopy__(self, _memo) -> Location:
        """Lib/copy.py deep copy"""
        return Location(self.wrapped.Transformation())

    def __mul__(self, other: Location) -> Location:
        """Combine locations"""
        if hasattr(other, "wrapped") and not isinstance(
            other.wrapped, TopLoc_Location
        ):  # Shape
            result = other.moved(self)
        elif isinstance(other, (list, tuple)) and all(
            [isinstance(o, Location) for o in other]
        ):
            result = [Location(self.wrapped * loc.wrapped) for loc in other]
        else:
            result = Location(self.wrapped * other.wrapped)
        return result

    def __pow__(self, exponent: int) -> Location:
        return Location(self.wrapped.Powered(exponent))

    def __eq__(self, other: Location) -> bool:
        """Compare Locations"""
        if not isinstance(other, Location):
            raise ValueError("other must be a Location")
        quaternion1 = gp_Quaternion()
        quaternion1.SetEulerAngles(
            gp_EulerSequence.gp_Intrinsic_XYZ,
            radians(self.orientation.X),
            radians(self.orientation.Y),
            radians(self.orientation.Z),
        )
        quaternion2 = gp_Quaternion()
        quaternion2.SetEulerAngles(
            gp_EulerSequence.gp_Intrinsic_XYZ,
            radians(other.orientation.X),
            radians(other.orientation.Y),
            radians(other.orientation.Z),
        )
        return self.position == other.position and quaternion1.IsEqual(quaternion2)

    def __neg__(self) -> Location:
        """Flip the orientation without changing the position operator -"""
        return Location(-Plane(self))

    def to_axis(self) -> Axis:
        """Convert the location into an Axis"""
        return Axis.Z.located(self)

    def to_tuple(self) -> tuple[tuple[float, float, float], tuple[float, float, float]]:
        """Convert the location to a translation, rotation tuple."""

        transformation = self.wrapped.Transformation()
        trans = transformation.TranslationPart()
        rot = transformation.GetRotation()

        rv_trans = (trans.X(), trans.Y(), trans.Z())
        rv_rot = [
            degrees(a) for a in rot.GetEulerAngles(gp_EulerSequence.gp_Intrinsic_XYZ)
        ]

        return rv_trans, tuple(rv_rot)

    def __repr__(self):
        """To String

        Convert Location to String for display

        Returns:
            Location as String
        """
        position_str = ", ".join((f"{v:.2f}" for v in self.to_tuple()[0]))
        orientation_str = ", ".join((f"{v:.2f}" for v in self.to_tuple()[1]))
        return f"(p=({position_str}), o=({orientation_str}))"

    def __str__(self):
        """To String

        Convert Location to String for display

        Returns:
            Location as String
        """
        position_str = ", ".join((f"{v:.2f}" for v in self.to_tuple()[0]))
        orientation_str = ", ".join((f"{v:.2f}" for v in self.to_tuple()[1]))
        return f"Location: (position=({position_str}), orientation=({orientation_str}))"


class Rotation(Location):
    """Subclass of Location used only for object rotation

    Attributes:
        about_x (float): rotation in degrees about X axis
        about_y (float): rotation in degrees about Y axis
        about_z (float): rotation in degrees about Z axis

    """

    def __init__(self, about_x: float = 0, about_y: float = 0, about_z: float = 0):
        self.about_x = about_x
        self.about_y = about_y
        self.about_z = about_z

        quaternion = gp_Quaternion()
        quaternion.SetEulerAngles(
            gp_EulerSequence.gp_Intrinsic_XYZ,
            radians(about_x),
            radians(about_y),
            radians(about_z),
        )
        transformation = gp_Trsf()
        transformation.SetRotationPart(quaternion)
        super().__init__(transformation)


class Pos(Location):
    """A position only sub-class of Location"""

    @overload
    def __init__(self, v: VectorLike):
        """Position by VectorLike"""

    @overload
    def __init__(self, v: Iterable):
        """Position by Vertex"""

    @overload
    def __init__(self, X: float = 0, Y: float = 0, Z: float = 0):
        """Position by X, Y, Z"""

    def __init__(self, *args, **kwargs):
        position = [0, 0, 0]
        # VectorLike
        if len(args) == 1 and isinstance(args[0], (tuple, Vector)):
            position = list(args[0])
        # Vertex
        elif len(args) == 1 and isinstance(args[0], Iterable):
            position = list(args[0])
        # Values
        elif 1 <= len(args) <= 3 and all([isinstance(v, (float, int)) for v in args]):
            position = list(args) + [0] * (3 - len(args))

        if "X" in kwargs:
            position[0] = kwargs["X"]
        if "Y" in kwargs:
            position[1] = kwargs["Y"]
        if "Z" in kwargs:
            position[2] = kwargs["Z"]

        super().__init__(tuple(position))


class Rot(Location):
    """A rotation only sub-class of Location"""

    def __init__(self, x: float = 0, y: float = 0, z: float = 0):
        super().__init__((0, 0, 0), (x, y, z))


#:TypeVar("RotationLike"): Three tuple of angles about x, y, z or Rotation
RotationLike = Union[tuple[float, float, float], Rotation]


class Matrix:
    """A 3d , 4x4 transformation matrix.

    Used to move geometry in space.

    The provided "matrix" parameter may be None, a gp_GTrsf, or a nested list of
    values.

    If given a nested list, it is expected to be of the form:

        [[m11, m12, m13, m14],
         [m21, m22, m23, m24],
         [m31, m32, m33, m34]]

    A fourth row may be given, but it is expected to be: [0.0, 0.0, 0.0, 1.0]
    since this is a transform matrix.

    Attributes:
        wrapped (gp_GTrsf): the OCP transformation function
    """

    @overload
    def __init__(self) -> None:  # pragma: no cover
        ...

    @overload
    def __init__(self, matrix: Union[gp_GTrsf, gp_Trsf]) -> None:  # pragma: no cover
        ...

    @overload
    def __init__(self, matrix: Sequence[Sequence[float]]) -> None:  # pragma: no cover
        ...

    def __init__(self, matrix=None):
        if matrix is None:
            self.wrapped = gp_GTrsf()
        elif isinstance(matrix, gp_GTrsf):
            self.wrapped = matrix
        elif isinstance(matrix, gp_Trsf):
            self.wrapped = gp_GTrsf(matrix)
        elif isinstance(matrix, (list, tuple)):
            # Validate matrix size & 4x4 last row value
            valid_sizes = all(
                (isinstance(row, (list, tuple)) and (len(row) == 4)) for row in matrix
            ) and len(matrix) in (3, 4)
            if not valid_sizes:
                raise TypeError(
                    f"Matrix constructor requires 2d list of 4x3 or 4x4, but got: {repr(matrix)}"
                )
            if (len(matrix) == 4) and (tuple(matrix[3]) != (0, 0, 0, 1)):
                raise ValueError(
                    f"Expected the last row to be [0,0,0,1], but got: {repr(matrix[3])}"
                )

            # Assign values to matrix
            self.wrapped = gp_GTrsf()
            for i, row in enumerate(matrix[:3]):
                for j, element in enumerate(row):
                    self.wrapped.SetValue(i + 1, j + 1, element)

        else:
            raise TypeError(f"Invalid param to matrix constructor: {matrix}")

    def rotate(self, axis: Axis, angle: float):
        """General rotate about axis"""
        new = gp_Trsf()
        new.SetRotation(axis.wrapped, angle)
        self.wrapped = self.wrapped * gp_GTrsf(new)

    def inverse(self) -> Matrix:
        """Invert Matrix"""
        return Matrix(self.wrapped.Inverted())

    @overload
    def multiply(self, other: Vector) -> Vector:  # pragma: no cover
        ...

    @overload
    def multiply(self, other: Matrix) -> Matrix:  # pragma: no cover
        ...

    def multiply(self, other):
        """Matrix multiplication"""
        if isinstance(other, Vector):
            return other.transform(self)

        return Matrix(self.wrapped.Multiplied(other.wrapped))

    def transposed_list(self) -> Sequence[float]:
        """Needed by the cqparts gltf exporter"""

        trsf = self.wrapped
        data = [[trsf.Value(i, j) for j in range(1, 5)] for i in range(1, 4)] + [
            [0.0, 0.0, 0.0, 1.0]
        ]

        return [data[j][i] for i in range(4) for j in range(4)]

    def __copy__(self) -> Matrix:
        """Return copy of self"""
        return Matrix(self.wrapped.Trsf())

    def __deepcopy__(self, _memo) -> Matrix:
        """Return deepcopy of self"""
        return Matrix(self.wrapped.Trsf())

    def __getitem__(self, row_col: tuple[int, int]) -> float:
        """Provide Matrix[r, c] syntax for accessing individual values. The row
        and column parameters start at zero, which is consistent with most
        python libraries, but is counter to gp_GTrsf(), which is 1-indexed.
        """
        if not isinstance(row_col, tuple) or (len(row_col) != 2):
            raise IndexError("Matrix subscript must provide (row, column)")
        (row, col) = row_col
        if not ((0 <= row <= 3) and (0 <= col <= 3)):
            raise IndexError(f"Out of bounds access into 4x4 matrix: {repr(row_col)}")
        if row < 3:
            return_value = self.wrapped.Value(row + 1, col + 1)
        else:
            # gp_GTrsf doesn't provide access to the 4th row because it has
            # an implied value as below:
            return_value = [0.0, 0.0, 0.0, 1.0][col]
        return return_value

    def __repr__(self) -> str:
        """
        Generate a valid python expression representing this Matrix
        """
        matrix_transposed = self.transposed_list()
        matrix_str = ",\n        ".join(str(matrix_transposed[i::4]) for i in range(4))
        return f"Matrix([{matrix_str}])"


<<<<<<< HEAD
class Plane:
    """Plane

    A plane is positioned in space with a coordinate system such that the plane is defined by
    the origin, x_dir (X direction), y_dir (Y direction), and z_dir (Z direction) of this coordinate
    system, which is the "local coordinate system" of the plane. The z_dir is a vector normal to the
    plane. The coordinate system is right-handed.

    A plane allows the use of local 2D coordinates, which are later converted to
    global, 3d coordinates when the operations are complete.

    Planes can be created from faces as workplanes for feature creation on objects.

    ======= ====== ====== ======
    Name    x_dir  y_dir  z_dir
    ======= ====== ====== ======
    XY      +x     +y     +z
    YZ      +y     +z     +x
    ZX      +z     +x     +y
    XZ      +x     +z     -y
    YX      +y     +x     -z
    ZY      +z     +y     -x
    front   +x     +z     -y
    back    -x     +z     +y
    left    -y     +z     -x
    right   +y     +z     +x
    top     +x     +y     +z
    bottom  +x     -y     -z
    ======= ====== ====== ======

    Args:
        gp_pln (gp_Pln): an OCCT plane object
        origin (Union[tuple[float, float, float], Vector]): the origin in global coordinates
        x_dir (Union[tuple[float, float, float], Vector], optional): an optional vector
            representing the X Direction. Defaults to None.
        z_dir (Union[tuple[float, float, float], Vector], optional): the normal direction
            for the plane. Defaults to (0, 0, 1).

    Attributes:
        origin (Vector): global position of local (0,0,0) point
        x_dir (Vector): x direction
        y_dir (Vector): y direction
        z_dir (Vector): z direction
        local_coord_system (gp_Ax3): OCP coordinate system
        forward_transform (Matrix): forward location transformation matrix
        reverse_transform (Matrix): reverse location transformation matrix
        wrapped (gp_Pln): the OCP plane object

    Raises:
        ValueError: z_dir must be non null
        ValueError: x_dir must be non null
        ValueError: the specified x_dir is not orthogonal to the provided normal

    Returns:
        Plane: A plane

    """

    _dim = 2

    @classmethod
=======
class Plane_meta(type):
>>>>>>> 41df9eac
    @property
    def XY(cls) -> Plane:
        """XY Plane"""
        return Plane((0, 0, 0), (1, 0, 0), (0, 0, 1))

    @property
    def YZ(cls) -> Plane:
        """YZ Plane"""
        return Plane((0, 0, 0), (0, 1, 0), (1, 0, 0))

    @property
    def ZX(cls) -> Plane:
        """ZX Plane"""
        return Plane((0, 0, 0), (0, 0, 1), (0, 1, 0))

    @property
    def XZ(cls) -> Plane:
        """XZ Plane"""
        return Plane((0, 0, 0), (1, 0, 0), (0, -1, 0))

    @property
    def YX(cls) -> Plane:
        """YX Plane"""
        return Plane((0, 0, 0), (0, 1, 0), (0, 0, -1))

    @property
    def ZY(cls) -> Plane:
        """ZY Plane"""
        return Plane((0, 0, 0), (0, 0, 1), (-1, 0, 0))

    @property
    def front(cls) -> Plane:
        """Front Plane"""
        return Plane((0, 0, 0), (1, 0, 0), (0, -1, 0))

    @property
    def back(cls) -> Plane:
        """Back Plane"""
        return Plane((0, 0, 0), (-1, 0, 0), (0, 1, 0))

    @property
    def left(cls) -> Plane:
        """Left Plane"""
        return Plane((0, 0, 0), (0, -1, 0), (-1, 0, 0))

    @property
    def right(cls) -> Plane:
        """Right Plane"""
        return Plane((0, 0, 0), (0, 1, 0), (1, 0, 0))

    @property
    def top(cls) -> Plane:
        """Top Plane"""
        return Plane((0, 0, 0), (1, 0, 0), (0, 0, 1))

    @property
    def bottom(cls) -> Plane:
        """Bottom Plane"""
        return Plane((0, 0, 0), (1, 0, 0), (0, 0, -1))


class Plane(metaclass=Plane_meta):
    """Plane

    A plane is positioned in space with a coordinate system such that the plane is defined by
    the origin, x_dir (X direction), y_dir (Y direction), and z_dir (Z direction) of this coordinate
    system, which is the "local coordinate system" of the plane. The z_dir is a vector normal to the
    plane. The coordinate system is right-handed.

    A plane allows the use of local 2D coordinates, which are later converted to
    global, 3d coordinates when the operations are complete.

    Planes can be created from faces as workplanes for feature creation on objects.

    ======= ====== ====== ======
    Name    x_dir  y_dir  z_dir
    ======= ====== ====== ======
    XY      +x     +y     +z
    YZ      +y     +z     +x
    ZX      +z     +x     +y
    XZ      +x     +z     -y
    YX      +y     +x     -z
    ZY      +z     +y     -x
    front   +x     +z     -y
    back    -x     +z     +y
    left    -y     +z     -x
    right   +y     +z     +x
    top     +x     +y     +z
    bottom  +x     -y     -z
    ======= ====== ====== ======

    Args:
        gp_pln (gp_Pln): an OCCT plane object
        origin (Union[tuple[float, float, float], Vector]): the origin in global coordinates
        x_dir (Union[tuple[float, float, float], Vector], optional): an optional vector
            representing the X Direction. Defaults to None.
        z_dir (Union[tuple[float, float, float], Vector], optional): the normal direction
            for the plane. Defaults to (0, 0, 1).

    Attributes:
        origin (Vector): global position of local (0,0,0) point
        x_dir (Vector): x direction
        y_dir (Vector): y direction
        z_dir (Vector): z direction
        local_coord_system (gp_Ax3): OCP coordinate system
        forward_transform (Matrix): forward location transformation matrix
        reverse_transform (Matrix): reverse location transformation matrix
        wrapped (gp_Pln): the OCP plane object

    Raises:
        ValueError: z_dir must be non null
        ValueError: x_dir must be non null
        ValueError: the specified x_dir is not orthogonal to the provided normal

    Returns:
        Plane: A plane

    """

    

    @staticmethod
    def get_topods_face_normal(face: TopoDS_Face) -> Vector:
        """Find the normal at the center of a TopoDS_Face"""
        gp_pnt = gp_Pnt()
        normal = gp_Vec()
        projector = GeomAPI_ProjectPointOnSurf(gp_pnt, BRep_Tool.Surface_s(face))
        u_val, v_val = projector.LowerDistanceParameters()
        BRepGProp_Face(face).Normal(u_val, v_val, gp_pnt, normal)
        return Vector(normal)

    @overload
    def __init__(self, gp_pln: gp_Pln):  # pragma: no cover
        """Return a plane from a OCCT gp_pln"""

    @overload
    def __init__(
        self, face: "Face", x_dir: Optional[VectorLike] = None
    ):  # pragma: no cover
        """Return a plane extending the face.
        Note: for non planar face this will return the underlying work plane"""

    @overload
    def __init__(self, location: Location):  # pragma: no cover
        """Return a plane aligned with a given location"""

    @overload
    def __init__(
        self,
        origin: VectorLike,
        x_dir: VectorLike = None,
        z_dir: VectorLike = (0, 0, 1),
    ):  # pragma: no cover
        """Return a new plane at origin with x_dir and z_dir"""

    def __init__(self, *args, **kwargs):
        """Create a plane from either an OCCT gp_pln or coordinates"""

        def optarg(kwargs, name, args, index, default):
            if name in kwargs:
                return kwargs[name]
            if len(args) > index:
                return args[index]
            return default

        arg_plane = None
        arg_face = None
        arg_location = None
        arg_origin = None
        arg_x_dir = None
        arg_z_dir = (0, 0, 1)

        arg0 = args[0] if args else None
        type_error_message = "Expected gp_Pln, Face, Location, or VectorLike"

        if "gp_pln" in kwargs:
            arg_plane = kwargs["gp_pln"]
        elif isinstance(arg0, gp_Pln):
            arg_plane = arg0
        elif "face" in kwargs:
            arg_face = kwargs["face"]
            arg_x_dir = kwargs.get("x_dir", None)
        # Check for Face by using the OCCT class to avoid circular imports of the Face class
        elif hasattr(arg0, "wrapped") and isinstance(arg0.wrapped, TopoDS_Face):
            arg_face = arg0
            arg_x_dir = optarg(kwargs, "x_dir", args, 1, arg_x_dir)
        elif "location" in kwargs:
            arg_location = kwargs["location"]
        elif isinstance(arg0, Location):
            arg_location = arg0
        elif "origin" in kwargs:
            arg_origin = kwargs["origin"]
            arg_x_dir = kwargs.get("x_dir", arg_x_dir)
            arg_z_dir = kwargs.get("z_dir", arg_z_dir)
        else:
            try:
                arg_origin = Vector(arg0)
            except TypeError as exc:
                raise TypeError(type_error_message) from exc
            arg_x_dir = optarg(kwargs, "x_dir", args, 1, arg_x_dir)
            arg_z_dir = optarg(kwargs, "z_dir", args, 2, arg_z_dir)

        if arg_plane:
            self.wrapped = arg_plane
        elif arg_face:
            # Determine if face is planar
            surface = BRep_Tool.Surface_s(arg_face.wrapped)
            if not isinstance(surface, Geom_Plane):
                raise ValueError("Planes can only be created from planar faces")
            properties = GProp_GProps()
            BRepGProp.SurfaceProperties_s(arg_face.wrapped, properties)
            self._origin = Vector(properties.CentreOfMass())
            self.x_dir = (
                Vector(arg_x_dir)
                if arg_x_dir
                else Vector(
                    BRep_Tool.Surface_s(arg_face.wrapped).Position().XDirection()
                )
            )
            self.z_dir = Plane.get_topods_face_normal(arg_face.wrapped)
        elif arg_location:
            topo_face = BRepBuilderAPI_MakeFace(
                Plane.XY.wrapped, -1.0, 1.0, -1.0, 1.0
            ).Face()
            topo_face.Move(arg_location.wrapped)
            self._origin = arg_location.position
            self.x_dir = Vector(BRep_Tool.Surface_s(topo_face).Position().XDirection())
            self.z_dir = Plane.get_topods_face_normal(topo_face)
        elif arg_origin:
            self._origin = Vector(arg_origin)
            self.x_dir = Vector(arg_x_dir) if arg_x_dir else None
            self.z_dir = Vector(arg_z_dir)

        if hasattr(self, "wrapped"):
            self._origin = Vector(self.wrapped.Location())
            self.x_dir = Vector(self.wrapped.XAxis().Direction())
            self.y_dir = Vector(self.wrapped.YAxis().Direction())
            self.z_dir = Vector(self.wrapped.Axis().Direction())
        else:
            if self.z_dir.length == 0.0:
                raise ValueError("z_dir must be non null")
            self.z_dir = self.z_dir.normalized()

            if not self.x_dir:
                ax3 = gp_Ax3(self.origin.to_pnt(), self.z_dir.to_dir())
                self.x_dir = Vector(ax3.XDirection()).normalized()
            else:
                if Vector(self.x_dir).length == 0.0:
                    raise ValueError("x_dir must be non null")
                self.x_dir = Vector(self.x_dir).normalized()
            self.y_dir = self.z_dir.cross(self.x_dir).normalized()
            self.wrapped = gp_Pln(
                gp_Ax3(self._origin.to_pnt(), self.z_dir.to_dir(), self.x_dir.to_dir())
            )
        self.local_coord_system: gp_Ax3 = None
        self.reverse_transform: Matrix = None
        self.forward_transform: Matrix = None
        self.origin = self._origin  # set origin to calculate transformations

    def offset(self, amount: float) -> Plane:
        """Move the Plane by amount in the direction of z_dir"""
        return Plane(
            origin=self.origin + self.z_dir * amount, x_dir=self.x_dir, z_dir=self.z_dir
        )

    def _eq_iter(self, other: Plane):
        """Iterator to successively test equality

        Args:
            other: Plane to compare to

        Returns:
            Are planes equal
        """
        # equality tolerances
        eq_tolerance_origin = 1e-6
        eq_tolerance_dot = 1e-6

        yield isinstance(other, Plane)  # comparison is with another Plane
        # origins are the same
        yield abs(self._origin - other.origin) < eq_tolerance_origin
        # z-axis vectors are parallel (assumption: both are unit vectors)
        yield abs(self.z_dir.dot(other.z_dir) - 1) < eq_tolerance_dot
        # x-axis vectors are parallel (assumption: both are unit vectors)
        yield abs(self.x_dir.dot(other.x_dir) - 1) < eq_tolerance_dot

    def __copy__(self) -> Plane:
        """Return copy of self"""
        return Plane(gp_Pln(self.wrapped.Position()))

    def __deepcopy__(self, _memo) -> Plane:
        """Return deepcopy of self"""
        return Plane(gp_Pln(self.wrapped.Position()))

    def __eq__(self, other: Plane):
        """Are planes equal operator =="""
        return all(self._eq_iter(other))

    def __ne__(self, other: Plane):
        """Are planes not equal operator !+"""
        return not self.__eq__(other)

    def __neg__(self) -> Plane:
        """Reverse z direction of plane operator -"""
        return Plane(self.origin, self.x_dir, -self.z_dir)

    def __mul__(
        self, other: Union[Location, "Shape"]
    ) -> Union[Plane, List[Plane], "Shape"]:
        if isinstance(other, Location):
            return Plane(self.location * other)
        elif (  # LocationList
            hasattr(other, "local_locations") and hasattr(other, "location_index")
        ) or (  # tuple of locations
            isinstance(other, (list, tuple))
            and all([isinstance(o, Location) for o in other])
        ):
            return [self * loc for loc in other]
        elif hasattr(other, "wrapped") and not isinstance(other, Vector):  # Shape
            return self.location * other

        else:
            raise TypeError(
                "Planes can only be multiplied with Locations or Shapes to relocate them"
            )

    def __repr__(self):
        """To String

        Convert Plane to String for display

        Returns:
            Plane as String
        """
        origin_str = ", ".join((f"{v:.2f}" for v in self._origin.to_tuple()))
        x_dir_str = ", ".join((f"{v:.2f}" for v in self.x_dir.to_tuple()))
        z_dir_str = ", ".join((f"{v:.2f}" for v in self.z_dir.to_tuple()))
        return f"Plane(o=({origin_str}), x=({x_dir_str}), z=({z_dir_str}))"

    @property
    def origin(self) -> Vector:
        """Get the Plane origin"""
        return self._origin

    @origin.setter
    def origin(self, value):
        """Set the Plane origin"""
        self._origin = Vector(value)
        self._calc_transforms()

    def shift_origin(self, locator: Union[Axis, VectorLike, "Vertex"]) -> Plane:
        """shift plane origin

        Creates a new plane with the origin moved within the plane to the point of intersection
        of the axis or at the given Vertex. The plane's x_dir and z_dir are unchanged.

        Args:
            locator (Union[Axis, VectorLike, Vertex]): Either Axis that intersects the new
                plane origin or Vertex within Plane.

        Raises:
            ValueError: Vertex isn't within plane
            ValueError: Point isn't within plane
            ValueError: Axis doesn't intersect plane

        Returns:
            Plane: plane with new ogin

        """
        if type(locator).__name__ == "Vertex":
            new_origin = locator.to_tuple()
            if not self.contains(new_origin):
                raise ValueError(f"{locator} is not located within plane")
        elif isinstance(locator, (tuple, Vector)):
            new_origin = Vector(locator)
            if not self.contains(locator):
                raise ValueError(f"{locator} is not located within plane")
        elif isinstance(locator, Axis):
            new_origin = self.find_intersection(locator)
            if new_origin is None:
                raise ValueError(f"{locator} doesn't intersect the plane")
        else:
            raise TypeError(f"Invalid locate type: {type(locator)}")
        return Plane(origin=new_origin, x_dir=self.x_dir, z_dir=self.z_dir)

    def rotated(self, rotation: VectorLike = (0, 0, 0)) -> Plane:
        """Returns a copy of this plane, rotated about the specified axes

        Since the z axis is always normal the plane, rotating around Z will
        always produce a plane that is parallel to this one.

        The origin of the workplane is unaffected by the rotation.

        Rotations are done in order x, y, z. If you need a different order,
        manually chain together multiple rotate() commands.

        Args:
            rotation (VectorLike, optional): (xDegrees, yDegrees, zDegrees). Defaults to (0, 0, 0).

        Returns:
            Plane: a copy of this plane rotated as requested.
        """
        # Note: this is not a geometric Vector
        rotation = [radians(a) for a in rotation]
        quaternion = gp_Quaternion()
        quaternion.SetEulerAngles(gp_EulerSequence.gp_Intrinsic_XYZ, *rotation)
        trsf_rotation = gp_Trsf()
        trsf_rotation.SetRotation(quaternion)
        transformation = Matrix(gp_GTrsf(trsf_rotation))

        # Compute the new plane.
        new_x_dir = self.x_dir.transform(transformation)
        new_z_dir = self.z_dir.transform(transformation)

        return Plane(self._origin, new_x_dir, new_z_dir)

    def move(self, loc: Location) -> Plane:
        """Change the position & orientation of self by applying a relative location

        Args:
            loc (Location): relative change

        Returns:
            Plane: relocated plane
        """
        self_copy = copy.deepcopy(self)
        self_copy.wrapped.Transform(loc.wrapped.Transformation())
        return Plane(self_copy.wrapped)

    def _calc_transforms(self):
        """Computes transformation matrices to convert between local and global coordinates."""
        # reverse_transform is the forward transformation matrix from world to local coordinates
        # ok i will be really honest, i cannot understand exactly why this works
        # something bout the order of the translation and the rotation.
        # the double-inverting is strange, and I don't understand it.
        forward = Matrix()
        inverse = Matrix()

        forward_t = gp_Trsf()
        inverse_t = gp_Trsf()

        global_coord_system = gp_Ax3()
        local_coord_system = gp_Ax3(
            gp_Pnt(*self._origin.to_tuple()),
            gp_Dir(*self.z_dir.to_tuple()),
            gp_Dir(*self.x_dir.to_tuple()),
        )

        forward_t.SetTransformation(global_coord_system, local_coord_system)
        forward.wrapped = gp_GTrsf(forward_t)

        inverse_t.SetTransformation(local_coord_system, global_coord_system)
        inverse.wrapped = gp_GTrsf(inverse_t)

        self.local_coord_system: gp_Ax3 = local_coord_system
        self.reverse_transform: Matrix = inverse
        self.forward_transform: Matrix = forward

    @property
    def location(self) -> Location:
        """Return Location representing the origin and z direction"""
        return Location(self)

    def to_gp_ax2(self) -> gp_Ax2:
        """Return gp_Ax2 version of the plane"""
        axis = gp_Ax2()
        axis.SetAxis(gp_Ax1(self.origin.to_pnt(), self.z_dir.to_dir()))
        axis.SetXDirection(self.x_dir.to_dir())
        return axis

    def _to_from_local_coords(
        self, obj: Union[VectorLike, Any, BoundBox], to_from: bool = True
    ):
        """_to_from_local_coords

        Reposition the object relative to this plane

        Args:
            obj (Union[VectorLike, Shape, BoundBox]): an object to reposition. Note that
            type Any refers to all topological classes.
            to_from (bool, optional): direction of transformation. Defaults to True (to).

        Raises:
            ValueError: Unsupported object type

        Returns:
            an object of the same type, but repositioned to local coordinates
        """

        transform_matrix = self.forward_transform if to_from else self.reverse_transform

        if isinstance(obj, (tuple, Vector)):
            return_value = Vector(obj).transform(transform_matrix)
        elif isinstance(obj, BoundBox):
            global_bottom_left = Vector(obj.min.X, obj.min.Y, obj.min.Z)
            global_top_right = Vector(obj.max.X, obj.max.Y, obj.max.Z)
            local_bottom_left = global_bottom_left.transform(transform_matrix)
            local_top_right = global_top_right.transform(transform_matrix)
            local_bbox = Bnd_Box(
                gp_Pnt(*local_bottom_left.to_tuple()),
                gp_Pnt(*local_top_right.to_tuple()),
            )
            return_value = BoundBox(local_bbox)
        elif hasattr(obj, "wrapped"):  # Shapes
            return_value = obj.transform_shape(transform_matrix)
        else:
            raise ValueError(
                f"Unable to repositioned type {type(obj)} with respect to local coordinates"
            )
        return return_value

    def to_local_coords(self, obj: Union[VectorLike, Any, BoundBox]):
        """Reposition the object relative to this plane

        Args:
            obj: Union[VectorLike, Shape, BoundBox] an object to reposition. Note that
            type Any refers to all topological classes.

        Returns:
            an object of the same type, but repositioned to local coordinates

        """
        return self._to_from_local_coords(obj, True)

    def from_local_coords(self, obj: Union[tuple, Vector, Any, BoundBox]):
        """Reposition the object relative from this plane

        Args:
            obj: Union[VectorLike, Shape, BoundBox] an object to reposition. Note that
            type Any refers to all topological classes.

        Returns:
            an object of the same type, but repositioned to world coordinates

        """
        return self._to_from_local_coords(obj, False)

    def location_between(self, other: Plane) -> Location:
        """Return a location representing the translation from self to other"""

        transformation = gp_Trsf()
        transformation.SetTransformation(
            self.wrapped.Position(), other.wrapped.Position()
        )
        return Location(transformation)

    def contains(
        self, obj: Union[VectorLike, Axis], tolerance: float = TOLERANCE
    ) -> bool:
        """contains

        Is this point or Axis fully contained in this plane?

        Args:
            obj (Union[VectorLike,Axis]): point or Axis to  evaluate
            tolerance (float, optional): comparison tolerance. Defaults to TOLERANCE.

        Returns:
            bool: self contains point or Axis

        """
        if isinstance(obj, Axis):
            return_value = self.wrapped.Contains(
                gp_Lin(obj.position.to_pnt(), obj.direction.to_dir()),
                tolerance,
                tolerance,
            )
        else:
            return_value = self.wrapped.Contains(Vector(obj).to_pnt(), tolerance)
        return return_value

    def find_intersection(self, axis: Axis) -> Union[Vector, None]:
        """Find intersection of axis and plane"""
        geom_line = Geom_Line(axis.wrapped)
        geom_plane = Geom_Plane(self.local_coord_system)

        intersection_calculator = GeomAPI_IntCS(geom_line, geom_plane)

        if intersection_calculator.IsDone() and intersection_calculator.NbPoints() == 1:
            # Get the intersection point
            intersection_point = Vector(intersection_calculator.Point(1))
        else:
            intersection_point = None

        return intersection_point<|MERGE_RESOLUTION|>--- conflicted
+++ resolved
@@ -424,8 +424,8 @@
 #:TypeVar("VectorLike"): Tuple of float or Vector defining a position in space
 VectorLike = Union[Vector, tuple[float, float], tuple[float, float, float]]
 
+
 class Axis_meta(type):
-    
     @property
     def X(cls) -> Axis:
         """X Axis"""
@@ -440,6 +440,7 @@
     def Z(cls) -> Axis:
         """Z Axis"""
         return Axis((0, 0, 0), (0, 0, 1))
+
 
 class Axis(metaclass=Axis_meta):
     """Axis
@@ -457,7 +458,6 @@
         wrapped (gp_Ax1): the OCP axis object
     """
 
-<<<<<<< HEAD
     _dim = 1
 
     @classmethod
@@ -478,8 +478,6 @@
         """Z Axis"""
         return Axis((0, 0, 0), (0, 0, 1))
 
-=======
->>>>>>> 41df9eac
     @property
     def location(self) -> Location:
         """Return self as Location"""
@@ -1425,8 +1423,69 @@
         return f"Matrix([{matrix_str}])"
 
 
-<<<<<<< HEAD
-class Plane:
+class Plane_meta(type):
+    @property
+    def XY(cls) -> Plane:
+        """XY Plane"""
+        return Plane((0, 0, 0), (1, 0, 0), (0, 0, 1))
+
+    @property
+    def YZ(cls) -> Plane:
+        """YZ Plane"""
+        return Plane((0, 0, 0), (0, 1, 0), (1, 0, 0))
+
+    @property
+    def ZX(cls) -> Plane:
+        """ZX Plane"""
+        return Plane((0, 0, 0), (0, 0, 1), (0, 1, 0))
+
+    @property
+    def XZ(cls) -> Plane:
+        """XZ Plane"""
+        return Plane((0, 0, 0), (1, 0, 0), (0, -1, 0))
+
+    @property
+    def YX(cls) -> Plane:
+        """YX Plane"""
+        return Plane((0, 0, 0), (0, 1, 0), (0, 0, -1))
+
+    @property
+    def ZY(cls) -> Plane:
+        """ZY Plane"""
+        return Plane((0, 0, 0), (0, 0, 1), (-1, 0, 0))
+
+    @property
+    def front(cls) -> Plane:
+        """Front Plane"""
+        return Plane((0, 0, 0), (1, 0, 0), (0, -1, 0))
+
+    @property
+    def back(cls) -> Plane:
+        """Back Plane"""
+        return Plane((0, 0, 0), (-1, 0, 0), (0, 1, 0))
+
+    @property
+    def left(cls) -> Plane:
+        """Left Plane"""
+        return Plane((0, 0, 0), (0, -1, 0), (-1, 0, 0))
+
+    @property
+    def right(cls) -> Plane:
+        """Right Plane"""
+        return Plane((0, 0, 0), (0, 1, 0), (1, 0, 0))
+
+    @property
+    def top(cls) -> Plane:
+        """Top Plane"""
+        return Plane((0, 0, 0), (1, 0, 0), (0, 0, 1))
+
+    @property
+    def bottom(cls) -> Plane:
+        """Bottom Plane"""
+        return Plane((0, 0, 0), (1, 0, 0), (0, 0, -1))
+
+
+class Plane(metaclass=Plane_meta):
     """Plane
 
     A plane is positioned in space with a coordinate system such that the plane is defined by
@@ -1483,133 +1542,6 @@
         Plane: A plane
 
     """
-
-    _dim = 2
-
-    @classmethod
-=======
-class Plane_meta(type):
->>>>>>> 41df9eac
-    @property
-    def XY(cls) -> Plane:
-        """XY Plane"""
-        return Plane((0, 0, 0), (1, 0, 0), (0, 0, 1))
-
-    @property
-    def YZ(cls) -> Plane:
-        """YZ Plane"""
-        return Plane((0, 0, 0), (0, 1, 0), (1, 0, 0))
-
-    @property
-    def ZX(cls) -> Plane:
-        """ZX Plane"""
-        return Plane((0, 0, 0), (0, 0, 1), (0, 1, 0))
-
-    @property
-    def XZ(cls) -> Plane:
-        """XZ Plane"""
-        return Plane((0, 0, 0), (1, 0, 0), (0, -1, 0))
-
-    @property
-    def YX(cls) -> Plane:
-        """YX Plane"""
-        return Plane((0, 0, 0), (0, 1, 0), (0, 0, -1))
-
-    @property
-    def ZY(cls) -> Plane:
-        """ZY Plane"""
-        return Plane((0, 0, 0), (0, 0, 1), (-1, 0, 0))
-
-    @property
-    def front(cls) -> Plane:
-        """Front Plane"""
-        return Plane((0, 0, 0), (1, 0, 0), (0, -1, 0))
-
-    @property
-    def back(cls) -> Plane:
-        """Back Plane"""
-        return Plane((0, 0, 0), (-1, 0, 0), (0, 1, 0))
-
-    @property
-    def left(cls) -> Plane:
-        """Left Plane"""
-        return Plane((0, 0, 0), (0, -1, 0), (-1, 0, 0))
-
-    @property
-    def right(cls) -> Plane:
-        """Right Plane"""
-        return Plane((0, 0, 0), (0, 1, 0), (1, 0, 0))
-
-    @property
-    def top(cls) -> Plane:
-        """Top Plane"""
-        return Plane((0, 0, 0), (1, 0, 0), (0, 0, 1))
-
-    @property
-    def bottom(cls) -> Plane:
-        """Bottom Plane"""
-        return Plane((0, 0, 0), (1, 0, 0), (0, 0, -1))
-
-
-class Plane(metaclass=Plane_meta):
-    """Plane
-
-    A plane is positioned in space with a coordinate system such that the plane is defined by
-    the origin, x_dir (X direction), y_dir (Y direction), and z_dir (Z direction) of this coordinate
-    system, which is the "local coordinate system" of the plane. The z_dir is a vector normal to the
-    plane. The coordinate system is right-handed.
-
-    A plane allows the use of local 2D coordinates, which are later converted to
-    global, 3d coordinates when the operations are complete.
-
-    Planes can be created from faces as workplanes for feature creation on objects.
-
-    ======= ====== ====== ======
-    Name    x_dir  y_dir  z_dir
-    ======= ====== ====== ======
-    XY      +x     +y     +z
-    YZ      +y     +z     +x
-    ZX      +z     +x     +y
-    XZ      +x     +z     -y
-    YX      +y     +x     -z
-    ZY      +z     +y     -x
-    front   +x     +z     -y
-    back    -x     +z     +y
-    left    -y     +z     -x
-    right   +y     +z     +x
-    top     +x     +y     +z
-    bottom  +x     -y     -z
-    ======= ====== ====== ======
-
-    Args:
-        gp_pln (gp_Pln): an OCCT plane object
-        origin (Union[tuple[float, float, float], Vector]): the origin in global coordinates
-        x_dir (Union[tuple[float, float, float], Vector], optional): an optional vector
-            representing the X Direction. Defaults to None.
-        z_dir (Union[tuple[float, float, float], Vector], optional): the normal direction
-            for the plane. Defaults to (0, 0, 1).
-
-    Attributes:
-        origin (Vector): global position of local (0,0,0) point
-        x_dir (Vector): x direction
-        y_dir (Vector): y direction
-        z_dir (Vector): z direction
-        local_coord_system (gp_Ax3): OCP coordinate system
-        forward_transform (Matrix): forward location transformation matrix
-        reverse_transform (Matrix): reverse location transformation matrix
-        wrapped (gp_Pln): the OCP plane object
-
-    Raises:
-        ValueError: z_dir must be non null
-        ValueError: x_dir must be non null
-        ValueError: the specified x_dir is not orthogonal to the provided normal
-
-    Returns:
-        Plane: A plane
-
-    """
-
-    
 
     @staticmethod
     def get_topods_face_normal(face: TopoDS_Face) -> Vector:
